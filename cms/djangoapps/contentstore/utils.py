--- conflicted
+++ resolved
@@ -2,11 +2,8 @@
 from xmodule.modulestore import Location
 from xmodule.modulestore.django import modulestore
 from xmodule.modulestore.exceptions import ItemNotFoundError
-<<<<<<< HEAD
+from django.core.urlresolvers import reverse
 import copy
-=======
-from django.core.urlresolvers import reverse
->>>>>>> f6e9b2ed
 
 DIRECT_ONLY_CATEGORIES = ['course', 'chapter', 'sequential', 'about', 'static_tab', 'course_info']
 OPEN_ENDED_PANEL = {"name" : "Open Ended Panel", "type" : "open_ended"}
@@ -164,7 +161,38 @@
     else:
         get_modulestore(location).update_item(location, value)
 
-<<<<<<< HEAD
+
+def get_url_reverse(course_page_name, course_module):
+    """
+    Returns the course URL link to the specified location. This value is suitable to use as an href link.
+
+    course_page_name should correspond to an attribute in CoursePageNames (for example, 'ManageUsers'
+    or 'SettingsDetails'), or else it will simply be returned. This method passes back unknown values of
+    course_page_names so that it can also be used for absolute (known) URLs.
+
+    course_module is used to obtain the location, org, course, and name properties for a course, if
+    course_page_name corresponds to an attribute in CoursePageNames.
+    """
+    url_name = getattr(CoursePageNames, course_page_name, None)
+    ctx_loc = course_module.location
+
+    if CoursePageNames.ManageUsers == url_name:
+        return reverse(url_name, kwargs={"location": ctx_loc})
+    elif url_name in [CoursePageNames.SettingsDetails, CoursePageNames.SettingsGrading,
+                      CoursePageNames.CourseOutline, CoursePageNames.Checklists]:
+        return reverse(url_name, kwargs={'org': ctx_loc.org, 'course': ctx_loc.course, 'name': ctx_loc.name})
+    else:
+        return course_page_name
+
+
+class CoursePageNames:
+    """ Constants for pages that are recognized by get_url_reverse method. """
+    ManageUsers = "manage_users"
+    SettingsDetails = "settings_details"
+    SettingsGrading = "settings_grading"
+    CourseOutline = "course_index"
+    Checklists = "checklists"
+
 def add_open_ended_panel_tab(course):
     """
     Used to add the open ended panel tab to a course if it does not exist.
@@ -179,37 +207,4 @@
         #Add panel to the tabs if it is not defined
         course_tabs.append(OPEN_ENDED_PANEL)
         changed = True
-    return changed, course_tabs
-=======
-
-def get_url_reverse(course_page_name, course_module):
-    """
-    Returns the course URL link to the specified location. This value is suitable to use as an href link.
-
-    course_page_name should correspond to an attribute in CoursePageNames (for example, 'ManageUsers'
-    or 'SettingsDetails'), or else it will simply be returned. This method passes back unknown values of
-    course_page_names so that it can also be used for absolute (known) URLs.
-
-    course_module is used to obtain the location, org, course, and name properties for a course, if
-    course_page_name corresponds to an attribute in CoursePageNames.
-    """
-    url_name = getattr(CoursePageNames, course_page_name, None)
-    ctx_loc = course_module.location
-
-    if CoursePageNames.ManageUsers == url_name:
-        return reverse(url_name, kwargs={"location": ctx_loc})
-    elif url_name in [CoursePageNames.SettingsDetails, CoursePageNames.SettingsGrading,
-                      CoursePageNames.CourseOutline, CoursePageNames.Checklists]:
-        return reverse(url_name, kwargs={'org': ctx_loc.org, 'course': ctx_loc.course, 'name': ctx_loc.name})
-    else:
-        return course_page_name
-
-
-class CoursePageNames:
-    """ Constants for pages that are recognized by get_url_reverse method. """
-    ManageUsers = "manage_users"
-    SettingsDetails = "settings_details"
-    SettingsGrading = "settings_grading"
-    CourseOutline = "course_index"
-    Checklists = "checklists"
->>>>>>> f6e9b2ed
+    return changed, course_tabs