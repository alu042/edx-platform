--- conflicted
+++ resolved
@@ -48,13 +48,8 @@
             'jasmine-stealth': 'xmodule_js/common_static/js/vendor/jasmine-stealth',
             'jasmine.async': 'xmodule_js/common_static/js/vendor/jasmine.async',
             'draggabilly': 'xmodule_js/common_static/js/vendor/draggabilly.pkgd',
-<<<<<<< HEAD
-	    'domReady': 'xmodule_js/common_static/js/vendor/domReady',
-	    'mathjax': '//cdn.mathjax.org/mathjax/2.6-latest/MathJax.js?config=TeX-MML-AM_CHTML&delayStartupUntil=configured', // jshint ignore:line
-=======
             'domReady': 'xmodule_js/common_static/js/vendor/domReady',
             'mathjax': '//cdn.mathjax.org/mathjax/2.6-latest/MathJax.js?config=TeX-MML-AM_CHTML&delayStartupUntil=configured', // jshint ignore:line
->>>>>>> 6adc9841
             'youtube': '//www.youtube.com/player_api?noext',
             'coffee/src/ajax_prefix': 'xmodule_js/common_static/coffee/src/ajax_prefix',
             'coffee/src/instructor_dashboard/student_admin': 'coffee/src/instructor_dashboard/student_admin',
