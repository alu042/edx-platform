--- conflicted
+++ resolved
@@ -9,13 +9,8 @@
   <a href="${reverse('about_course', args=[course.id.to_deprecated_string()])}">
     <header class="course-image">
       <div class="cover-image">
-<<<<<<< HEAD
-        <img src="${course_image_url(course)}" alt="${get_course_about_section(course, 'title')} ${course.display_number_with_default}" />
-        <div class="learn-more" aria-hidden=true>Mer om kurset</div>
-=======
         <img src="${course_image_url(course)}" alt="${get_course_about_section(request, course, 'title')} ${course.display_number_with_default}" />
         <div class="learn-more" aria-hidden=true>${_("LEARN MORE")}</div>
->>>>>>> 9c8cadac
       </div>
     </header>
     <div class="course-info" aria-hidden="true">
