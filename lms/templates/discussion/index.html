--- conflicted
+++ resolved
@@ -8,37 +8,7 @@
 </%block>
 
 <%block name="js_extra">
-<<<<<<< HEAD
-  <!-- The configuration below is different from the main mathjax config because dollar signs make it easier
-       to integrate with Markdown.  -->
-  <script type="text/x-mathjax-config">
-    MathJax.Hub.Config({
-      tex2jax: {
-        inlineMath: [
-          ["$","$"],
-        ],
-        displayMath: [
-          ["$$","$$"],
-        ]
-      }
-    });
-  </script>
-
-  ## This must appear after all mathjax-config blocks, so it is after the imports from the other templates.
-  ## It can't be run through static.url because MathJax uses crazy url introspection to do lazy loading of MathJax extension libraries
-  <script type="text/javascript" src="/static/js/vendor/mathjax-MathJax-c9db6ac/MathJax.js?config=TeX-MML-AM_HTMLorMML-full"></script>
-  <script type="text/javascript" src="${static.url('js/vendor/split.js')}"></script>
-  <script type="text/javascript" src="${static.url('js/vendor/jquery.ajaxfileupload.js')}"></script>
-  <script type="text/javascript" src="${static.url('js/vendor/Markdown.Converter.js')}"></script>
-  <script type="text/javascript" src="${static.url('js/vendor/Markdown.Sanitizer.js')}"></script>
-  <script type="text/javascript" src="${static.url('js/vendor/Markdown.Editor.js')}"></script>
-  <script type="text/javascript" src="${static.url('js/vendor/jquery.autocomplete.js')}"></script>
-  <script type="text/javascript" src="${static.url('js/vendor/jquery.tagsinput.js')}"></script>
-  <link href="${static.url('css/vendor/jquery.tagsinput.css')}" rel="stylesheet" type="text/css">
-  <link href="${static.url('css/vendor/jquery.autocomplete.css')}" rel="stylesheet" type="text/css">
-=======
 <%include file="_js_dependencies.html" />
->>>>>>> ab339239
 </%block>
 
 <%include file="../course_navigation.html" args="active_page='discussion'" />
